--- conflicted
+++ resolved
@@ -208,9 +208,8 @@
                 transformed[colname] = transformed[colname].astype(dtype)
         return transformed
 
-<<<<<<< HEAD
-    def fit_transform(self, data, train_idxs: List[int],
-                      passthrough_columns: List[str] = None):
+    def fit_transform(self, data: pd.DataFrame, train_idxs: List[int],
+                      passthrough_columns: List[str] = None) -> pd.DataFrame:
         dtypes_in = data.dtypes.to_dict()
         passthrough_dtypes = ({c: dtypes_in[c] for c in
                                passthrough_columns}
@@ -220,12 +219,5 @@
         transformed = self.transform(data)
         transformed = self._post_transform(transformed,
                                            cast_dtypes=passthrough_dtypes)
-        return transformed
-=======
-    def fit_transform(self, data: pd.DataFrame, train_idxs: List[int],
-                      passthrough_columns: List[str] = None) -> pd.DataFrame:
-        self.fit_transformer(data, train_idxs, passthrough_columns)
-        data = self.transform(data)
-        self._post_transform_summary(data)
-        return data
->>>>>>> c2374740
+        self._post_transform_summary(transformed)
+        return transformed