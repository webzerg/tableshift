--- conflicted
+++ resolved
@@ -10,16 +10,11 @@
 
 from tablebench.core import DomainSplitter, Grouper, TabularDataset, \
     TabularDatasetConfig, PreprocessorConfig
-<<<<<<< HEAD
 from tablebench.core.utils import sliding_window
 from tablebench.datasets.acs import ACS_STATE_LIST, ACS_YEARS
 from tablebench.datasets.anes import ANES_STATES, ANES_YEARS
-from tablebench.datasets.brfss import BRFSS_STATE_LIST
-=======
-from tablebench.datasets.acs import ACS_STATE_LIST
-from tablebench.datasets.anes import ANES_STATES
+
 from tablebench.datasets.brfss import BRFSS_STATE_LIST, BRFSS_YEARS
->>>>>>> 672e8dca
 from tablebench.datasets.communities_and_crime import CANDC_STATE_LIST
 from tablebench.datasets.nhanes import NHANES_YEARS
 
@@ -94,14 +89,6 @@
         dataset_config=TabularDatasetConfig(),
         preprocessor_config=PreprocessorConfig()),
 
-<<<<<<< HEAD
-    "brfss_yr": DomainShiftExperimentConfig(
-        tabular_dataset_kwargs={"name": "brfss"},
-        domain_split_varname="YEAR",
-        domain_split_ood_values=[2012, 2013, 2014, 2015],
-        domain_split_id_values=[2011, 2012, 2013, 2014],
-        grouper=Grouper({"PRACE1": [1, ], "SEX": [1, ]}, drop=False),
-=======
     "brfss_year": DomainShiftExperimentConfig(
         tabular_dataset_kwargs={"name": "brfss", "years": BRFSS_YEARS},
         domain_split_varname="IYEAR",
@@ -110,8 +97,6 @@
         domain_split_id_values=[BRFSS_YEARS[i] for i in
                                 range(len(BRFSS_YEARS) - 1)],
         grouper=Grouper({"PRACE1": [1, ], "SEX": [1, ]}, drop=False),
-
->>>>>>> 672e8dca
         dataset_config=TabularDatasetConfig(),
         preprocessor_config=PreprocessorConfig()),
 
